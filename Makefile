.DEFAULT_GOAL := build

fmt:
	go fmt ./...
.PHONY:fmt

lint: fmt
	golint ./...
.PHONY:lint

vet: fmt
	go vet ./...
.PHONY:vet

build: vet
	go build .
.PHONY:build

run: vet
<<<<<<< HEAD
	go run ./cmd/app/main.go
.PHONY:run

deploy-dynamodb: vet
	go run ./cmd/deployments/dynamodb/main.go
.PHONY:deploy-dynamodb
=======
	go run ./server.go
.PHONY:run

test: vet
	go test ./test
.PHONY:test
>>>>>>> 402a039a
<|MERGE_RESOLUTION|>--- conflicted
+++ resolved
@@ -17,18 +17,13 @@
 .PHONY:build
 
 run: vet
-<<<<<<< HEAD
 	go run ./cmd/app/main.go
 .PHONY:run
 
 deploy-dynamodb: vet
 	go run ./cmd/deployments/dynamodb/main.go
 .PHONY:deploy-dynamodb
-=======
-	go run ./server.go
-.PHONY:run
 
 test: vet
 	go test ./test
-.PHONY:test
->>>>>>> 402a039a
+.PHONY:test